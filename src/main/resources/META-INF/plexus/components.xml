<?xml version="1.0" encoding="UTF-8"?>
<!--
 Copyright (C) 2009 Jayway AB
 Copyright (C) 2007-2008 JVending Masa

  Licensed under the Apache License, Version 2.0 (the "License");
  you may not use this file except in compliance with the License.
  You may obtain a copy of the License at

       http://www.apache.org/licenses/LICENSE-2.0

  Unless required by applicable law or agreed to in writing, software
  distributed under the License is distributed on an "AS IS" BASIS,
  WITHOUT WARRANTIES OR CONDITIONS OF ANY KIND, either express or implied.
  See the License for the specific language governing permissions and
  limitations under the License.
-->
<component-set>
<<<<<<< HEAD
    <components>
        <component>
            <role>org.apache.maven.lifecycle.mapping.LifecycleMapping</role>
            <role-hint>apk</role-hint>
            <implementation>
                org.apache.maven.lifecycle.mapping.DefaultLifecycleMapping
            </implementation>
            <configuration>
                <phases>
                    <generate-sources>
                        com.jayway.maven.plugins.android.generation2:maven-android-plugin:generate-sources
                    </generate-sources>
                    <process-resources>org.apache.maven.plugins:maven-resources-plugin:resources</process-resources>
                    <compile>
                        org.apache.maven.plugins:maven-compiler-plugin:compile
                    </compile>
                    <process-classes>
                        org.apache.maven.plugins:maven-jar-plugin:jar,
                        com.jayway.maven.plugins.android.generation2:maven-android-plugin:dex
                    </process-classes>
                    <process-test-resources>
                        org.apache.maven.plugins:maven-resources-plugin:testResources
                    </process-test-resources>
                    <test-compile>org.apache.maven.plugins:maven-compiler-plugin:testCompile</test-compile>
                    <test>org.apache.maven.plugins:maven-surefire-plugin:test</test>
                    <package>
                        org.apache.maven.plugins:maven-jar-plugin:jar,
                        com.jayway.maven.plugins.android.generation2:maven-android-plugin:apk
                    </package>
                    <install>
                        org.apache.maven.plugins:maven-install-plugin:install
                    </install>
                    <pre-integration-test>
                        com.jayway.maven.plugins.android.generation2:maven-android-plugin:internal-pre-integration-test
                    </pre-integration-test>
                    <integration-test>
                        com.jayway.maven.plugins.android.generation2:maven-android-plugin:internal-integration-test
                    </integration-test>
                    <deploy>org.apache.maven.plugins:maven-deploy-plugin:deploy</deploy>
                </phases>
            </configuration>
        </component>
        <component>
            <role>org.apache.maven.artifact.handler.ArtifactHandler</role>
            <role-hint>dex</role-hint>
            <implementation>org.apache.maven.artifact.handler.DefaultArtifactHandler</implementation>
            <configuration>
                <extension>dex</extension>
                <type>dex</type>
            </configuration>
        </component>
        <component>
            <role>org.apache.maven.artifact.handler.ArtifactHandler</role>
            <role-hint>apk</role-hint>
            <implementation>org.apache.maven.artifact.handler.DefaultArtifactHandler</implementation>
            <configuration>
                <extension>apk</extension>
                <type>apk</type>
            </configuration>
        </component>
    </components>
=======
   <components>
      <component>
         <role>org.apache.maven.lifecycle.mapping.LifecycleMapping</role>
         <role-hint>apk</role-hint>
         <implementation>
            org.apache.maven.lifecycle.mapping.DefaultLifecycleMapping
         </implementation>
         <configuration>
            <phases>
                <generate-sources>
                    com.jayway.maven.plugins.android.generation2:maven-android-plugin:generate-sources
                </generate-sources>
               <process-resources>org.apache.maven.plugins:maven-resources-plugin:resources</process-resources>
               <compile>
                  org.apache.maven.plugins:maven-compiler-plugin:compile
               </compile>
               <process-classes>
                   org.apache.maven.plugins:maven-jar-plugin:jar,
                   com.jayway.maven.plugins.android.generation2:maven-android-plugin:dex
               </process-classes>
                <process-test-resources>
                   org.apache.maven.plugins:maven-resources-plugin:testResources
                </process-test-resources>
               <test-compile>org.apache.maven.plugins:maven-compiler-plugin:testCompile</test-compile>
                <test>org.apache.maven.plugins:maven-surefire-plugin:test</test>
               <package>
                  org.apache.maven.plugins:maven-jar-plugin:jar,                  
                  com.jayway.maven.plugins.android.generation2:maven-android-plugin:apk
               </package>
                <install>
                   org.apache.maven.plugins:maven-install-plugin:install
                </install>
               <pre-integration-test>
                   com.jayway.maven.plugins.android.generation2:maven-android-plugin:internal-pre-integration-test
               </pre-integration-test>
               <integration-test>
                   com.jayway.maven.plugins.android.generation2:maven-android-plugin:internal-integration-test
               </integration-test>
                <deploy>org.apache.maven.plugins:maven-deploy-plugin:deploy</deploy>
            </phases>
         </configuration>
      </component>
      <component>
         <role>org.apache.maven.artifact.handler.ArtifactHandler</role>
         <role-hint>dex</role-hint>
         <implementation>org.apache.maven.artifact.handler.DefaultArtifactHandler</implementation>
         <configuration>
            <extension>dex</extension>
            <type>dex</type>
         </configuration>
      </component>
      <component>
         <role>org.apache.maven.artifact.handler.ArtifactHandler</role>
         <role-hint>apk</role-hint>
         <implementation>org.apache.maven.artifact.handler.DefaultArtifactHandler</implementation>
         <configuration>
            <extension>apk</extension>
            <type>apk</type>
            <language>java</language>
         </configuration>
      </component>
   </components>
>>>>>>> 159ae437
</component-set>
<|MERGE_RESOLUTION|>--- conflicted
+++ resolved
@@ -1,145 +1,81 @@
-<?xml version="1.0" encoding="UTF-8"?>
-<!--
- Copyright (C) 2009 Jayway AB
- Copyright (C) 2007-2008 JVending Masa
-
-  Licensed under the Apache License, Version 2.0 (the "License");
-  you may not use this file except in compliance with the License.
-  You may obtain a copy of the License at
-
-       http://www.apache.org/licenses/LICENSE-2.0
-
-  Unless required by applicable law or agreed to in writing, software
-  distributed under the License is distributed on an "AS IS" BASIS,
-  WITHOUT WARRANTIES OR CONDITIONS OF ANY KIND, either express or implied.
-  See the License for the specific language governing permissions and
-  limitations under the License.
--->
-<component-set>
-<<<<<<< HEAD
-    <components>
-        <component>
-            <role>org.apache.maven.lifecycle.mapping.LifecycleMapping</role>
-            <role-hint>apk</role-hint>
-            <implementation>
-                org.apache.maven.lifecycle.mapping.DefaultLifecycleMapping
-            </implementation>
-            <configuration>
-                <phases>
-                    <generate-sources>
-                        com.jayway.maven.plugins.android.generation2:maven-android-plugin:generate-sources
-                    </generate-sources>
-                    <process-resources>org.apache.maven.plugins:maven-resources-plugin:resources</process-resources>
-                    <compile>
-                        org.apache.maven.plugins:maven-compiler-plugin:compile
-                    </compile>
-                    <process-classes>
-                        org.apache.maven.plugins:maven-jar-plugin:jar,
-                        com.jayway.maven.plugins.android.generation2:maven-android-plugin:dex
-                    </process-classes>
-                    <process-test-resources>
-                        org.apache.maven.plugins:maven-resources-plugin:testResources
-                    </process-test-resources>
-                    <test-compile>org.apache.maven.plugins:maven-compiler-plugin:testCompile</test-compile>
-                    <test>org.apache.maven.plugins:maven-surefire-plugin:test</test>
-                    <package>
-                        org.apache.maven.plugins:maven-jar-plugin:jar,
-                        com.jayway.maven.plugins.android.generation2:maven-android-plugin:apk
-                    </package>
-                    <install>
-                        org.apache.maven.plugins:maven-install-plugin:install
-                    </install>
-                    <pre-integration-test>
-                        com.jayway.maven.plugins.android.generation2:maven-android-plugin:internal-pre-integration-test
-                    </pre-integration-test>
-                    <integration-test>
-                        com.jayway.maven.plugins.android.generation2:maven-android-plugin:internal-integration-test
-                    </integration-test>
-                    <deploy>org.apache.maven.plugins:maven-deploy-plugin:deploy</deploy>
-                </phases>
-            </configuration>
-        </component>
-        <component>
-            <role>org.apache.maven.artifact.handler.ArtifactHandler</role>
-            <role-hint>dex</role-hint>
-            <implementation>org.apache.maven.artifact.handler.DefaultArtifactHandler</implementation>
-            <configuration>
-                <extension>dex</extension>
-                <type>dex</type>
-            </configuration>
-        </component>
-        <component>
-            <role>org.apache.maven.artifact.handler.ArtifactHandler</role>
-            <role-hint>apk</role-hint>
-            <implementation>org.apache.maven.artifact.handler.DefaultArtifactHandler</implementation>
-            <configuration>
-                <extension>apk</extension>
-                <type>apk</type>
-            </configuration>
-        </component>
-    </components>
-=======
-   <components>
-      <component>
-         <role>org.apache.maven.lifecycle.mapping.LifecycleMapping</role>
-         <role-hint>apk</role-hint>
-         <implementation>
-            org.apache.maven.lifecycle.mapping.DefaultLifecycleMapping
-         </implementation>
-         <configuration>
-            <phases>
-                <generate-sources>
-                    com.jayway.maven.plugins.android.generation2:maven-android-plugin:generate-sources
-                </generate-sources>
-               <process-resources>org.apache.maven.plugins:maven-resources-plugin:resources</process-resources>
-               <compile>
-                  org.apache.maven.plugins:maven-compiler-plugin:compile
-               </compile>
-               <process-classes>
-                   org.apache.maven.plugins:maven-jar-plugin:jar,
-                   com.jayway.maven.plugins.android.generation2:maven-android-plugin:dex
-               </process-classes>
-                <process-test-resources>
-                   org.apache.maven.plugins:maven-resources-plugin:testResources
-                </process-test-resources>
-               <test-compile>org.apache.maven.plugins:maven-compiler-plugin:testCompile</test-compile>
-                <test>org.apache.maven.plugins:maven-surefire-plugin:test</test>
-               <package>
-                  org.apache.maven.plugins:maven-jar-plugin:jar,                  
-                  com.jayway.maven.plugins.android.generation2:maven-android-plugin:apk
-               </package>
-                <install>
-                   org.apache.maven.plugins:maven-install-plugin:install
-                </install>
-               <pre-integration-test>
-                   com.jayway.maven.plugins.android.generation2:maven-android-plugin:internal-pre-integration-test
-               </pre-integration-test>
-               <integration-test>
-                   com.jayway.maven.plugins.android.generation2:maven-android-plugin:internal-integration-test
-               </integration-test>
-                <deploy>org.apache.maven.plugins:maven-deploy-plugin:deploy</deploy>
-            </phases>
-         </configuration>
-      </component>
-      <component>
-         <role>org.apache.maven.artifact.handler.ArtifactHandler</role>
-         <role-hint>dex</role-hint>
-         <implementation>org.apache.maven.artifact.handler.DefaultArtifactHandler</implementation>
-         <configuration>
-            <extension>dex</extension>
-            <type>dex</type>
-         </configuration>
-      </component>
-      <component>
-         <role>org.apache.maven.artifact.handler.ArtifactHandler</role>
-         <role-hint>apk</role-hint>
-         <implementation>org.apache.maven.artifact.handler.DefaultArtifactHandler</implementation>
-         <configuration>
-            <extension>apk</extension>
-            <type>apk</type>
-            <language>java</language>
-         </configuration>
-      </component>
-   </components>
->>>>>>> 159ae437
-</component-set>
+<?xml version="1.0" encoding="UTF-8"?>
+<!--
+ Copyright (C) 2009 Jayway AB
+ Copyright (C) 2007-2008 JVending Masa
+
+  Licensed under the Apache License, Version 2.0 (the "License");
+  you may not use this file except in compliance with the License.
+  You may obtain a copy of the License at
+
+       http://www.apache.org/licenses/LICENSE-2.0
+
+  Unless required by applicable law or agreed to in writing, software
+  distributed under the License is distributed on an "AS IS" BASIS,
+  WITHOUT WARRANTIES OR CONDITIONS OF ANY KIND, either express or implied.
+  See the License for the specific language governing permissions and
+  limitations under the License.
+-->
+<component-set>
+    <components>
+        <component>
+            <role>org.apache.maven.lifecycle.mapping.LifecycleMapping</role>
+            <role-hint>apk</role-hint>
+            <implementation>
+                org.apache.maven.lifecycle.mapping.DefaultLifecycleMapping
+            </implementation>
+            <configuration>
+                <phases>
+                    <generate-sources>
+                        com.jayway.maven.plugins.android.generation2:maven-android-plugin:generate-sources
+                    </generate-sources>
+                    <process-resources>org.apache.maven.plugins:maven-resources-plugin:resources</process-resources>
+                    <compile>
+                        org.apache.maven.plugins:maven-compiler-plugin:compile
+                    </compile>
+                    <process-classes>
+                        org.apache.maven.plugins:maven-jar-plugin:jar,
+                        com.jayway.maven.plugins.android.generation2:maven-android-plugin:dex
+                    </process-classes>
+                    <process-test-resources>
+                        org.apache.maven.plugins:maven-resources-plugin:testResources
+                    </process-test-resources>
+                    <test-compile>org.apache.maven.plugins:maven-compiler-plugin:testCompile</test-compile>
+                    <test>org.apache.maven.plugins:maven-surefire-plugin:test</test>
+                    <package>
+                        org.apache.maven.plugins:maven-jar-plugin:jar,
+                        com.jayway.maven.plugins.android.generation2:maven-android-plugin:apk
+                    </package>
+                    <install>
+                        org.apache.maven.plugins:maven-install-plugin:install
+                    </install>
+                    <pre-integration-test>
+                        com.jayway.maven.plugins.android.generation2:maven-android-plugin:internal-pre-integration-test
+                    </pre-integration-test>
+                    <integration-test>
+                        com.jayway.maven.plugins.android.generation2:maven-android-plugin:internal-integration-test
+                    </integration-test>
+                    <deploy>org.apache.maven.plugins:maven-deploy-plugin:deploy</deploy>
+                </phases>
+            </configuration>
+        </component>
+        <component>
+            <role>org.apache.maven.artifact.handler.ArtifactHandler</role>
+            <role-hint>dex</role-hint>
+            <implementation>org.apache.maven.artifact.handler.DefaultArtifactHandler</implementation>
+            <configuration>
+                <extension>dex</extension>
+                <type>dex</type>
+            </configuration>
+        </component>
+        <component>
+            <role>org.apache.maven.artifact.handler.ArtifactHandler</role>
+            <role-hint>apk</role-hint>
+            <implementation>org.apache.maven.artifact.handler.DefaultArtifactHandler</implementation>
+            <configuration>
+                <extension>apk</extension>
+                <type>apk</type>
+                <language>java</language>
+            </configuration>
+        </component>
+    </components>
+</component-set>