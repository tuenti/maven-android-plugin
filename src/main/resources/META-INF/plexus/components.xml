<?xml version="1.0" encoding="UTF-8"?>
<!--
 Copyright (C) 2009 Jayway AB
 Copyright (C) 2007-2008 JVending Masa

  Licensed under the Apache License, Version 2.0 (the "License");
  you may not use this file except in compliance with the License.
  You may obtain a copy of the License at

       http://www.apache.org/licenses/LICENSE-2.0

  Unless required by applicable law or agreed to in writing, software
  distributed under the License is distributed on an "AS IS" BASIS,
  WITHOUT WARRANTIES OR CONDITIONS OF ANY KIND, either express or implied.
  See the License for the specific language governing permissions and
  limitations under the License.
-->
<component-set>
    <components>
        <component>
            <role>org.apache.maven.lifecycle.mapping.LifecycleMapping</role>
            <role-hint>apk</role-hint>
            <implementation>
                org.apache.maven.lifecycle.mapping.DefaultLifecycleMapping
            </implementation>
            <configuration>
                <phases>
                    <generate-sources>
                        com.jayway.maven.plugins.android.generation2:maven-android-plugin:generate-sources
                    </generate-sources>
                    <process-resources>org.apache.maven.plugins:maven-resources-plugin:resources</process-resources>
                    <compile>
                        org.apache.maven.plugins:maven-compiler-plugin:compile
                    </compile>
                    <process-classes>
                        org.apache.maven.plugins:maven-jar-plugin:jar,
                        com.jayway.maven.plugins.android.generation2:maven-android-plugin:unpack
                    </process-classes>
                    <process-test-resources>
                        org.apache.maven.plugins:maven-resources-plugin:testResources
                    </process-test-resources>
                    <test-compile>org.apache.maven.plugins:maven-compiler-plugin:testCompile</test-compile>
                    <test>org.apache.maven.plugins:maven-surefire-plugin:test</test>
                    <prepare-package>
                        com.jayway.maven.plugins.android.generation2:maven-android-plugin:dex
                    </prepare-package>
                    <package>
                        com.jayway.maven.plugins.android.generation2:maven-android-plugin:apk
                    </package>
                    <install>
                        org.apache.maven.plugins:maven-install-plugin:install
                    </install>
                    <pre-integration-test>
                        com.jayway.maven.plugins.android.generation2:maven-android-plugin:internal-pre-integration-test
                    </pre-integration-test>
                    <integration-test>
                        com.jayway.maven.plugins.android.generation2:maven-android-plugin:internal-integration-test
                    </integration-test>
                    <deploy>org.apache.maven.plugins:maven-deploy-plugin:deploy</deploy>
                </phases>
            </configuration>
        </component>

        <!-- Adds handling for 'so' packaging.  This implies the POM has defined 'so' as the packaging -->
        <component>
            <role>org.apache.maven.lifecycle.mapping.LifecycleMapping</role>
            <role-hint>so</role-hint>
            <implementation>
                org.apache.maven.lifecycle.mapping.DefaultLifecycleMapping
            </implementation>
            <configuration>
                <phases>
                    <generate-sources>
                        com.jayway.maven.plugins.android.generation2:maven-android-plugin:generate-sources
                    </generate-sources>
                    <process-resources>org.apache.maven.plugins:maven-resources-plugin:resources</process-resources>
                    <compile>
                        com.jayway.maven.plugins.android.generation2:maven-android-plugin:ndk-build
                    </compile>
                    <install>
                        org.apache.maven.plugins:maven-install-plugin:install
                    </install>
                    <deploy>org.apache.maven.plugins:maven-deploy-plugin:deploy</deploy>
                </phases>
            </configuration>
        </component>

        <component>
            <role>org.apache.maven.artifact.handler.ArtifactHandler</role>
            <role-hint>dex</role-hint>
            <implementation>org.apache.maven.artifact.handler.DefaultArtifactHandler</implementation>
            <configuration>
                <extension>dex</extension>
                <type>dex</type>
                <language>java</language>
            </configuration>
        </component>
        <component>
            <role>org.apache.maven.artifact.handler.ArtifactHandler</role>
            <role-hint>apk</role-hint>
            <implementation>org.apache.maven.artifact.handler.DefaultArtifactHandler</implementation>
            <configuration>
                <extension>apk</extension>
                <type>apk</type>
                <language>java</language>
            </configuration>
        </component>
        <component>
<<<<<<< HEAD
            <role>org.apache.maven.lifecycle.mapping.LifecycleMapping</role>
            <role-hint>apklib</role-hint>
            <implementation>
                org.apache.maven.lifecycle.mapping.DefaultLifecycleMapping
            </implementation>
            <configuration>
                <phases>
                    <generate-sources>
                        com.jayway.maven.plugins.android.generation2:maven-android-plugin:generate-sources
                    </generate-sources>
                    <process-resources>org.apache.maven.plugins:maven-resources-plugin:resources</process-resources>
                    <compile>
                        org.apache.maven.plugins:maven-compiler-plugin:compile
                    </compile>
                    <process-classes>
                        org.apache.maven.plugins:maven-jar-plugin:jar,
                        com.jayway.maven.plugins.android.generation2:maven-android-plugin:unpack
                    </process-classes>
                    <process-test-resources>
                        org.apache.maven.plugins:maven-resources-plugin:testResources
                    </process-test-resources>
                    <test-compile>org.apache.maven.plugins:maven-compiler-plugin:testCompile</test-compile>
                    <test>org.apache.maven.plugins:maven-surefire-plugin:test</test>
                    <package>
                        com.jayway.maven.plugins.android.generation2:maven-android-plugin:apklib
                    </package>
                    <install>
                        org.apache.maven.plugins:maven-install-plugin:install
                    </install>
                    <deploy>org.apache.maven.plugins:maven-deploy-plugin:deploy</deploy>
                </phases>
            </configuration>
        </component>
        <component>
            <role>org.apache.maven.artifact.handler.ArtifactHandler</role>
            <role-hint>apklib</role-hint>
            <implementation>org.apache.maven.artifact.handler.DefaultArtifactHandler</implementation>
            <configuration>
                <extension>apklib</extension>
                <type>apklib</type>
                <language>java</language>
            </configuration>
        </component>
=======
            <role>org.apache.maven.artifact.handler.ArtifactHandler</role>
            <role-hint>so</role-hint>
            <implementation>org.apache.maven.artifact.handler.DefaultArtifactHandler</implementation>
            <configuration>
                <extension>so</extension>
                <type>so</type>
                <language>native</language>
            </configuration>
        </component>

>>>>>>> 671011f5
    </components>
</component-set><|MERGE_RESOLUTION|>--- conflicted
+++ resolved
@@ -106,7 +106,16 @@
             </configuration>
         </component>
         <component>
-<<<<<<< HEAD
+            <role>org.apache.maven.artifact.handler.ArtifactHandler</role>
+            <role-hint>so</role-hint>
+            <implementation>org.apache.maven.artifact.handler.DefaultArtifactHandler</implementation>
+            <configuration>
+                <extension>so</extension>
+                <type>so</type>
+                <language>native</language>
+            </configuration>
+        </component>     
+        <component>
             <role>org.apache.maven.lifecycle.mapping.LifecycleMapping</role>
             <role-hint>apklib</role-hint>
             <implementation>
@@ -150,17 +159,5 @@
                 <language>java</language>
             </configuration>
         </component>
-=======
-            <role>org.apache.maven.artifact.handler.ArtifactHandler</role>
-            <role-hint>so</role-hint>
-            <implementation>org.apache.maven.artifact.handler.DefaultArtifactHandler</implementation>
-            <configuration>
-                <extension>so</extension>
-                <type>so</type>
-                <language>native</language>
-            </configuration>
-        </component>
-
->>>>>>> 671011f5
     </components>
 </component-set>