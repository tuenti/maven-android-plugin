--- conflicted
+++ resolved
@@ -407,6 +407,7 @@
     	
     	return StringUtils.join(strings, ",");
     }
+
 
     /**
      * Accessor for the local repository.
@@ -827,6 +828,7 @@
 
     }
 
+
     /**
      * <p>Returns the Android SDK to use.</p>
      * <p/>
@@ -895,12 +897,8 @@
         }
         return androidHome;
     }
-<<<<<<< HEAD
-
-=======
     
     protected String getLibraryUnpackDirectory(Artifact apkLibraryArtifact) {
     	return unpackedApkLibsDirectory.getAbsolutePath() + "/" + apkLibraryArtifact.getId().replace(":", "_");
     }
->>>>>>> d73eaf51
 }