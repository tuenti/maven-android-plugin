/*
 * Copyright (C) 2009, 2010 Jayway AB
 *
 * Licensed under the Apache License, Version 2.0 (the "License");
 * you may not use this file except in compliance with the License.
 * You may obtain a copy of the License at
 *
 *      http://www.apache.org/licenses/LICENSE-2.0
 *
 * Unless required by applicable law or agreed to in writing, software
 * distributed under the License is distributed on an "AS IS" BASIS,
 * WITHOUT WARRANTIES OR CONDITIONS OF ANY KIND, either express or implied.
 * See the License for the specific language governing permissions and
 * limitations under the License.
 */
package com.jayway.maven.plugins.android;

import java.io.File;
import java.io.FileInputStream;
import java.io.IOException;
import java.util.ArrayList;
import java.util.Arrays;
import java.util.HashSet;
import java.util.Properties;
import java.util.Set;

import org.apache.maven.plugin.MojoExecutionException;

/**
 * Represents an Android SDK.
 * 
 * @author hugo.josefson@jayway.com
 * @author Manfred Moser <manfred@simpligility.com>
 */
public class AndroidSdk {

    /**
     * property file in each platform folder with details about platform.
     */
    private static final String SOURCE_PROPERTIES_FILENAME = "source.properties";
    /**
     * property name for platform version in sdk source.properties file.
     */
    private static final String PLATFORM_VERSION_PROPERTY = "Platform.Version";
    /**
     * property name for api level version in sdk source.properties file.
     */
    private static final String API_LEVEL_PROPERTY = "AndroidVersion.ApiLevel";
    /**
     * property name for the sdk tools revision in sdk/tools/lib source.properties
     */
    private static final String SDK_TOOLS_REVISION_PROPERTY = "Pkg.Revision";

    /**
     * folder name for the sdk sub folder that contains the different platform versions.
     */
    private static final String PLATFORMS_FOLDER_NAME = "platforms";

    /**
     * folder name for the sdk sub folder that contains the platform tools.
     */
    private static final String PLATFORM_TOOLS_FOLDER_NAME = "platform-tools";

    private static final String PARAMETER_MESSAGE = "Please provide a proper Android SDK directory path as "
            + "configuration parameter <sdk><path>...</path></sdk> in the plugin <configuration/>. As an alternative,"
            + " you may add the parameter to commandline: -Dandroid.sdk.path=... or set environment variable " + AbstractAndroidMojo.ENV_ANDROID_HOME + ".";

    private static final class Platform {
        final String name;
        final String apiLevel;
        final String path;

        public Platform( String name, String apiLevel, String path ) {
            super();
            this.name = name;
            this.apiLevel = apiLevel;
            this.path = path;
        }
    }

    private final File sdkPath;
    private final Platform platform;
    private int sdkMajorVersion;

    private Set< Platform > availablePlatforms;

    public AndroidSdk( File sdkPath, String platformOrApiLevel ) {
        this.sdkPath = sdkPath;
        findAvailablePlatforms();
        loadSDKToolsMajorVersion();

        if ( platformOrApiLevel == null ) {
            platform = null;
            // letting this through to preserve compatibility for now
        } else {
            platform = findPlatformByNameOrApiLevel( platformOrApiLevel );
            if ( platform == null ) {
                throw new InvalidSdkException( "Invalid SDK: Platform/API level " + platformOrApiLevel
                        + " not available. This command should give you all you need:\n" + sdkPath.getAbsolutePath() + File.separator + "tools"
                        + File.separator + "android update sdk --no-ui --obsolete --force" );
            }
        }
    }

    private Platform findPlatformByNameOrApiLevel( String platformOrApiLevel ) {
        for ( Platform p : availablePlatforms ) {
            if ( p.name.equals( platformOrApiLevel ) || p.apiLevel.equals( platformOrApiLevel ) ) {
                return p;
            }
        }
        return null;
    }

    /**
     * The file system layout of the SDK. Should probably be removed since the 15 layout is very old and probably wont
     * work completely. No urgency though..
     */
    public enum Layout {
        LAYOUT_1_5, LAYOUT_2_3
    }

    public Layout getLayout() {

        assertPathIsDirectory( sdkPath );

        final File platformTools = new File( sdkPath, PLATFORM_TOOLS_FOLDER_NAME );
        if ( platformTools.exists() && platformTools.isDirectory() ) {
            return Layout.LAYOUT_2_3;
        }

        final File platforms = new File( sdkPath, PLATFORMS_FOLDER_NAME );
        if ( platforms.exists() && platforms.isDirectory() ) {
            return Layout.LAYOUT_1_5;
        }

        throw new InvalidSdkException( "Android SDK could not be identified from path \"" + sdkPath + "\". " + PARAMETER_MESSAGE );
    }

    private void assertPathIsDirectory( final File path ) {
        if ( path == null ) {
            throw new InvalidSdkException( PARAMETER_MESSAGE );
        }
        if ( !path.isDirectory() ) {
            throw new InvalidSdkException( "Path \"" + path + "\" is not a directory. " + PARAMETER_MESSAGE );
        }
    }

    /**
     * Returns the complete path for a tool, based on this SDK.
     * 
     * @param tool
     *            which tool, for example <code>adb</code> or <code>dx.jar</code>.
     * @return the complete path as a <code>String</code>, including the tool's filename.
     */
    public String getPathForTool( String tool ) {

        String[] possiblePaths = { sdkPath + "/" + PLATFORM_TOOLS_FOLDER_NAME + "/" + tool, sdkPath + "/" + PLATFORM_TOOLS_FOLDER_NAME + "/" + tool + ".exe",
                sdkPath + "/" + PLATFORM_TOOLS_FOLDER_NAME + "/" + tool + ".bat", sdkPath + "/" + PLATFORM_TOOLS_FOLDER_NAME + "/lib/" + tool,
                getPlatform() + "/tools/" + tool, getPlatform() + "/tools/" + tool + ".exe", getPlatform() + "/tools/" + tool + ".bat",
                getPlatform() + "/tools/lib/" + tool, sdkPath + "/tools/" + tool, sdkPath + "/tools/" + tool + ".exe", sdkPath + "/tools/" + tool + ".bat",
                sdkPath + "/tools/lib/" + tool };

        for ( String possiblePath : possiblePaths ) {
            File file = new File( possiblePath );
            if ( file.exists() && !file.isDirectory() ) {
                return file.getAbsolutePath();
            }
        }

        throw new InvalidSdkException( "Could not find tool '" + tool + "'. " + PARAMETER_MESSAGE );
    }

    /**
     * Get the android debug tool path (adb).
     * 
     * @return
     */
    public String getAdbPath() {
        return getPathForTool( "adb" );
    }

    /**
<<<<<<< HEAD
     * Get the android debug tool path (adb).
     * 
=======
     * Get the android zipalign path.
     *
>>>>>>> de2f5bd2
     * @return
     */
    public String getZipalignPath() {
        return getPathForTool( "zipalign" );
    }

    public String getLintPath() {
        return getPathForTool( "lint" );
    }

    /**
     * Get the android lint path.
     *
     * @return
     */
    public String getLintPath() 
    {
        return getPathForTool( "lint" );
    }
    
    /**
     * Returns the complete path for <code>framework.aidl</code>, based on this SDK.
     * 
     * @return the complete path as a <code>String</code>, including the filename.
     */
    public String getPathForFrameworkAidl() {
        final Layout layout = getLayout();
        switch ( layout ) {
            case LAYOUT_1_5: // intentional fall-through
            case LAYOUT_2_3:
                return getPlatform() + "/framework.aidl";
            default:
                throw new InvalidSdkException( "Unsupported layout \"" + layout + "\"! " + PARAMETER_MESSAGE );
        }
    }

    /**
     * Resolves the android.jar from this SDK.
     * 
     * @return a <code>File</code> pointing to the android.jar file.
     * @throws org.apache.maven.plugin.MojoExecutionException
     *             if the file can not be resolved.
     */
    public File getAndroidJar() throws MojoExecutionException {
        final Layout layout = getLayout();
        switch ( layout ) {
            case LAYOUT_1_5: // intentional fall-through
            case LAYOUT_2_3:
                return new File( getPlatform() + "/android.jar" );
            default:
                throw new MojoExecutionException( "Invalid Layout \"" + getLayout() + "\"! " + PARAMETER_MESSAGE );
        }
    }

    /**
     * Resolves the sdklib.jar from this SDK.
     * 
     * @return a <code>File</code> pointing to the sdklib.jar file.
     * @throws org.apache.maven.plugin.MojoExecutionException
     *             if the file can not be resolved.
     */
    public File getSDKLibJar() throws MojoExecutionException {
        // The file is sdkPath/tools/lib/sdklib.jar
        File sdklib = new File( sdkPath + "/tools/lib/sdklib.jar" );
        if ( sdklib.exists() ) {
            return sdklib;
        }
        throw new MojoExecutionException( "Can't find the 'sdklib.jar' : " + sdklib.getAbsolutePath() );
    }

    /**
     * Resolves the path for this SDK.
     * 
     * @return a <code>File</code> pointing to the SDk Directory.
     * @throws org.apache.maven.plugin.MojoExecutionException
     *             if the file can not be resolved.
     */
    public File getSdkPath() throws MojoExecutionException {
        if ( sdkPath.exists() ) {
            return sdkPath;
        }
        throw new MojoExecutionException( "Can't find the SDK directory : " + sdkPath.getAbsolutePath() );
    }

    /**
     * This method returns the previously specified version. However, if none have been specified it returns the
     * "latest" version. This is actually broken as it performs a lexicographic sort rather than sorting the versions in
     * proper order.
     */
    public File getPlatform() {
        assertPathIsDirectory( sdkPath );

        final File platformsDirectory = new File( sdkPath, PLATFORMS_FOLDER_NAME );
        assertPathIsDirectory( platformsDirectory );

        final File platformDirectory;
        if ( platform == null ) {
            final File[] platformDirectories = platformsDirectory.listFiles();
            Arrays.sort( platformDirectories );
            platformDirectory = platformDirectories[ platformDirectories.length - 1 ];
        } else {
            platformDirectory = new File( platform.path );
        }
        assertPathIsDirectory( platformDirectory );
        return platformDirectory;
    }

    /**
     * Initialize the maps matching platform and api levels from the source properties files.
     * 
     * @throws InvalidSdkException
     */
    private void findAvailablePlatforms() {
        availablePlatforms = new HashSet< Platform >();

        ArrayList< File > platformDirectories = getPlatformDirectories();
        for ( File pDir : platformDirectories ) {
            File propFile = new File( pDir, SOURCE_PROPERTIES_FILENAME );
            Properties properties = new Properties();
            try {
                properties.load( new FileInputStream( propFile ) );
            } catch ( IOException e ) {
                throw new InvalidSdkException( "Error reading " + propFile.getAbsoluteFile() );
            }
            if ( properties.containsKey( PLATFORM_VERSION_PROPERTY ) && properties.containsKey( API_LEVEL_PROPERTY ) ) {
                String platform = properties.getProperty( PLATFORM_VERSION_PROPERTY );
                String apiLevel = properties.getProperty( API_LEVEL_PROPERTY );
                availablePlatforms.add( new Platform( platform, apiLevel, pDir.getAbsolutePath() ) );
            }
        }
    }

    /**
     * Loads the SDK Tools version
     */
    private void loadSDKToolsMajorVersion() {
        File propFile = new File( sdkPath, "tools/" + SOURCE_PROPERTIES_FILENAME );
        Properties properties = new Properties();
        try {
            properties.load( new FileInputStream( propFile ) );
        } catch ( IOException e ) {
            throw new InvalidSdkException( "Error reading " + propFile.getAbsoluteFile() );
        }

        if ( properties.containsKey( SDK_TOOLS_REVISION_PROPERTY ) ) {
            try {
                String versionString = properties.getProperty( SDK_TOOLS_REVISION_PROPERTY );
                String majorVersion;
                if ( versionString.matches( ".*[\\.| ].*" ) ) {
                    String[] versions = versionString.split( "[\\.| ]" );
                    majorVersion = versions[ 0 ];
                } else {
                    majorVersion = versionString;
                }
                sdkMajorVersion = Integer.parseInt( majorVersion );
            } catch ( NumberFormatException e ) {
                throw new InvalidSdkException( "Error - The property '" + SDK_TOOLS_REVISION_PROPERTY
                        + "' in the SDK source.properties file  number is not an Integer: " + properties.getProperty( SDK_TOOLS_REVISION_PROPERTY ) );
            }
        }
    }

    /**
     * Gets the source properties files from all locally installed platforms.
     * 
     * @return
     */
    private ArrayList< File > getPlatformDirectories() {
        ArrayList< File > sourcePropertyFiles = new ArrayList< File >();
        final File platformsDirectory = new File( sdkPath, PLATFORMS_FOLDER_NAME );
        assertPathIsDirectory( platformsDirectory );
        final File[] platformDirectories = platformsDirectory.listFiles();
        for ( File file : platformDirectories ) {
            // only looking in android- folder so only works on reasonably new sdk revisions..
            if ( file.isDirectory() && file.getName().startsWith( "android-" ) ) {
                sourcePropertyFiles.add( file );
            }
        }
        return sourcePropertyFiles;
    }

    /**
     * Returns the version of the SDK Tools.
     * 
     * @return
     */
    public int getSdkMajorVersion() {
        return sdkMajorVersion;
    }

}<|MERGE_RESOLUTION|>--- conflicted
+++ resolved
@@ -15,6 +15,8 @@
  */
 package com.jayway.maven.plugins.android;
 
+import org.apache.maven.plugin.MojoExecutionException;
+
 import java.io.File;
 import java.io.FileInputStream;
 import java.io.IOException;
@@ -24,15 +26,14 @@
 import java.util.Properties;
 import java.util.Set;
 
-import org.apache.maven.plugin.MojoExecutionException;
-
 /**
  * Represents an Android SDK.
- * 
+ *
  * @author hugo.josefson@jayway.com
  * @author Manfred Moser <manfred@simpligility.com>
  */
-public class AndroidSdk {
+public class AndroidSdk
+{
 
     /**
      * property file in each platform folder with details about platform.
@@ -63,14 +64,17 @@
 
     private static final String PARAMETER_MESSAGE = "Please provide a proper Android SDK directory path as "
             + "configuration parameter <sdk><path>...</path></sdk> in the plugin <configuration/>. As an alternative,"
-            + " you may add the parameter to commandline: -Dandroid.sdk.path=... or set environment variable " + AbstractAndroidMojo.ENV_ANDROID_HOME + ".";
-
-    private static final class Platform {
+            + " you may add the parameter to commandline: -Dandroid.sdk.path=... or set environment variable "
+            + AbstractAndroidMojo.ENV_ANDROID_HOME + ".";
+
+    private static final class Platform
+    {
         final String name;
         final String apiLevel;
         final String path;
 
-        public Platform( String name, String apiLevel, String path ) {
+        public Platform( String name, String apiLevel, String path )
+        {
             super();
             this.name = name;
             this.apiLevel = apiLevel;
@@ -82,29 +86,39 @@
     private final Platform platform;
     private int sdkMajorVersion;
 
-    private Set< Platform > availablePlatforms;
-
-    public AndroidSdk( File sdkPath, String platformOrApiLevel ) {
+
+    private Set<Platform> availablePlatforms;
+
+
+    public AndroidSdk( File sdkPath, String platformOrApiLevel )
+    {
         this.sdkPath = sdkPath;
         findAvailablePlatforms();
         loadSDKToolsMajorVersion();
 
-        if ( platformOrApiLevel == null ) {
+        if ( platformOrApiLevel == null )
+        {
             platform = null;
             // letting this through to preserve compatibility for now
-        } else {
+        }
+        else
+        {
             platform = findPlatformByNameOrApiLevel( platformOrApiLevel );
-            if ( platform == null ) {
+            if ( platform == null )
+            {
                 throw new InvalidSdkException( "Invalid SDK: Platform/API level " + platformOrApiLevel
-                        + " not available. This command should give you all you need:\n" + sdkPath.getAbsolutePath() + File.separator + "tools"
-                        + File.separator + "android update sdk --no-ui --obsolete --force" );
-            }
-        }
-    }
-
-    private Platform findPlatformByNameOrApiLevel( String platformOrApiLevel ) {
-        for ( Platform p : availablePlatforms ) {
-            if ( p.name.equals( platformOrApiLevel ) || p.apiLevel.equals( platformOrApiLevel ) ) {
+                        + " not available. This command should give you all you need:\n" + sdkPath.getAbsolutePath()
+                        + File.separator + "tools" + File.separator + "android update sdk --no-ui --obsolete --force" );
+            }
+        }
+    }
+
+    private Platform findPlatformByNameOrApiLevel( String platformOrApiLevel )
+    {
+        for ( Platform p : availablePlatforms )
+        {
+            if ( p.name.equals( platformOrApiLevel ) || p.apiLevel.equals( platformOrApiLevel ) )
+            {
                 return p;
             }
         }
@@ -112,57 +126,69 @@
     }
 
     /**
-     * The file system layout of the SDK. Should probably be removed since the 15 layout is very old and probably wont
-     * work completely. No urgency though..
-     */
-    public enum Layout {
+     * The file system layout of the SDK. Should probably be removed since the 15 layout is very old
+     * and probably wont work completely. No urgency though..
+     */
+    public enum Layout
+    {
         LAYOUT_1_5, LAYOUT_2_3
     }
 
-    public Layout getLayout() {
+    public Layout getLayout()
+    {
 
         assertPathIsDirectory( sdkPath );
 
         final File platformTools = new File( sdkPath, PLATFORM_TOOLS_FOLDER_NAME );
-        if ( platformTools.exists() && platformTools.isDirectory() ) {
+        if ( platformTools.exists() && platformTools.isDirectory() )
+        {
             return Layout.LAYOUT_2_3;
         }
 
         final File platforms = new File( sdkPath, PLATFORMS_FOLDER_NAME );
-        if ( platforms.exists() && platforms.isDirectory() ) {
+        if ( platforms.exists() && platforms.isDirectory() )
+        {
             return Layout.LAYOUT_1_5;
         }
 
-        throw new InvalidSdkException( "Android SDK could not be identified from path \"" + sdkPath + "\". " + PARAMETER_MESSAGE );
-    }
-
-    private void assertPathIsDirectory( final File path ) {
-        if ( path == null ) {
+        throw new InvalidSdkException(
+                "Android SDK could not be identified from path \"" + sdkPath + "\". " + PARAMETER_MESSAGE );
+    }
+
+    private void assertPathIsDirectory( final File path )
+    {
+        if ( path == null )
+        {
             throw new InvalidSdkException( PARAMETER_MESSAGE );
         }
-        if ( !path.isDirectory() ) {
+        if ( ! path.isDirectory() )
+        {
             throw new InvalidSdkException( "Path \"" + path + "\" is not a directory. " + PARAMETER_MESSAGE );
         }
     }
 
     /**
      * Returns the complete path for a tool, based on this SDK.
-     * 
-     * @param tool
-     *            which tool, for example <code>adb</code> or <code>dx.jar</code>.
+     *
+     * @param tool which tool, for example <code>adb</code> or <code>dx.jar</code>.
      * @return the complete path as a <code>String</code>, including the tool's filename.
      */
-    public String getPathForTool( String tool ) {
-
-        String[] possiblePaths = { sdkPath + "/" + PLATFORM_TOOLS_FOLDER_NAME + "/" + tool, sdkPath + "/" + PLATFORM_TOOLS_FOLDER_NAME + "/" + tool + ".exe",
-                sdkPath + "/" + PLATFORM_TOOLS_FOLDER_NAME + "/" + tool + ".bat", sdkPath + "/" + PLATFORM_TOOLS_FOLDER_NAME + "/lib/" + tool,
-                getPlatform() + "/tools/" + tool, getPlatform() + "/tools/" + tool + ".exe", getPlatform() + "/tools/" + tool + ".bat",
-                getPlatform() + "/tools/lib/" + tool, sdkPath + "/tools/" + tool, sdkPath + "/tools/" + tool + ".exe", sdkPath + "/tools/" + tool + ".bat",
-                sdkPath + "/tools/lib/" + tool };
-
-        for ( String possiblePath : possiblePaths ) {
+    public String getPathForTool( String tool )
+    {
+
+        String[] possiblePaths = { sdkPath + "/" + PLATFORM_TOOLS_FOLDER_NAME + "/" + tool,
+                sdkPath + "/" + PLATFORM_TOOLS_FOLDER_NAME + "/" + tool + ".exe",
+                sdkPath + "/" + PLATFORM_TOOLS_FOLDER_NAME + "/" + tool + ".bat",
+                sdkPath + "/" + PLATFORM_TOOLS_FOLDER_NAME + "/lib/" + tool, getPlatform() + "/tools/" + tool,
+                getPlatform() + "/tools/" + tool + ".exe", getPlatform() + "/tools/" + tool + ".bat",
+                getPlatform() + "/tools/lib/" + tool, sdkPath + "/tools/" + tool, sdkPath + "/tools/" + tool + ".exe",
+                sdkPath + "/tools/" + tool + ".bat", sdkPath + "/tools/lib/" + tool };
+
+        for ( String possiblePath : possiblePaths )
+        {
             File file = new File( possiblePath );
-            if ( file.exists() && !file.isDirectory() ) {
+            if ( file.exists() && ! file.isDirectory() )
+            {
                 return file.getAbsolutePath();
             }
         }
@@ -172,50 +198,45 @@
 
     /**
      * Get the android debug tool path (adb).
-     * 
+     *
      * @return
      */
-    public String getAdbPath() {
+    public String getAdbPath()
+    {
         return getPathForTool( "adb" );
     }
 
     /**
-<<<<<<< HEAD
-     * Get the android debug tool path (adb).
-     * 
-=======
      * Get the android zipalign path.
      *
->>>>>>> de2f5bd2
      * @return
      */
-    public String getZipalignPath() {
+    public String getZipalignPath()
+    {
         return getPathForTool( "zipalign" );
     }
 
-    public String getLintPath() {
+    /**
+     * Get the android lint path.
+     *
+     * @return
+     */
+    public String getLintPath() 
+    {
         return getPathForTool( "lint" );
     }
-
-    /**
-     * Get the android lint path.
-     *
-     * @return
-     */
-    public String getLintPath() 
-    {
-        return getPathForTool( "lint" );
-    }
     
     /**
      * Returns the complete path for <code>framework.aidl</code>, based on this SDK.
-     * 
+     *
      * @return the complete path as a <code>String</code>, including the filename.
      */
-    public String getPathForFrameworkAidl() {
+    public String getPathForFrameworkAidl()
+    {
         final Layout layout = getLayout();
-        switch ( layout ) {
-            case LAYOUT_1_5: // intentional fall-through
+        switch ( layout )
+        {
+            case LAYOUT_1_5: //intentional fall-through
             case LAYOUT_2_3:
                 return getPlatform() + "/framework.aidl";
             default:
@@ -225,15 +246,17 @@
 
     /**
      * Resolves the android.jar from this SDK.
-     * 
+     *
      * @return a <code>File</code> pointing to the android.jar file.
      * @throws org.apache.maven.plugin.MojoExecutionException
-     *             if the file can not be resolved.
-     */
-    public File getAndroidJar() throws MojoExecutionException {
+     *          if the file can not be resolved.
+     */
+    public File getAndroidJar() throws MojoExecutionException
+    {
         final Layout layout = getLayout();
-        switch ( layout ) {
-            case LAYOUT_1_5: // intentional fall-through
+        switch ( layout )
+        {
+            case LAYOUT_1_5: //intentional fall-through
             case LAYOUT_2_3:
                 return new File( getPlatform() + "/android.jar" );
             default:
@@ -243,20 +266,22 @@
 
     /**
      * Resolves the sdklib.jar from this SDK.
-     * 
+     *
      * @return a <code>File</code> pointing to the sdklib.jar file.
      * @throws org.apache.maven.plugin.MojoExecutionException
-     *             if the file can not be resolved.
-     */
-    public File getSDKLibJar() throws MojoExecutionException {
+     *          if the file can not be resolved.
+     */
+    public File getSDKLibJar() throws MojoExecutionException
+    {
         // The file is sdkPath/tools/lib/sdklib.jar
         File sdklib = new File( sdkPath + "/tools/lib/sdklib.jar" );
-        if ( sdklib.exists() ) {
+        if ( sdklib.exists() )
+        {
             return sdklib;
         }
         throw new MojoExecutionException( "Can't find the 'sdklib.jar' : " + sdklib.getAbsolutePath() );
     }
-
+    
     /**
      * Resolves the path for this SDK.
      * 
@@ -264,30 +289,38 @@
      * @throws org.apache.maven.plugin.MojoExecutionException
      *             if the file can not be resolved.
      */
-    public File getSdkPath() throws MojoExecutionException {
-        if ( sdkPath.exists() ) {
+    public File getSdkPath() throws MojoExecutionException
+    {
+        if ( sdkPath.exists() )
+        {
             return sdkPath;
         }
         throw new MojoExecutionException( "Can't find the SDK directory : " + sdkPath.getAbsolutePath() );
     }
 
     /**
-     * This method returns the previously specified version. However, if none have been specified it returns the
-     * "latest" version. This is actually broken as it performs a lexicographic sort rather than sorting the versions in
-     * proper order.
-     */
-    public File getPlatform() {
+     * This method returns the previously specified version.
+     * However, if none have been specified it returns the
+     * "latest" version.  This is actually broken as it
+     * performs a lexicographic sort rather than sorting the
+     * versions in proper order.
+     */
+    public File getPlatform()
+    {
         assertPathIsDirectory( sdkPath );
 
         final File platformsDirectory = new File( sdkPath, PLATFORMS_FOLDER_NAME );
         assertPathIsDirectory( platformsDirectory );
 
         final File platformDirectory;
-        if ( platform == null ) {
+        if ( platform == null )
+        {
             final File[] platformDirectories = platformsDirectory.listFiles();
             Arrays.sort( platformDirectories );
             platformDirectory = platformDirectories[ platformDirectories.length - 1 ];
-        } else {
+        }
+        else
+        {
             platformDirectory = new File( platform.path );
         }
         assertPathIsDirectory( platformDirectory );
@@ -296,72 +329,93 @@
 
     /**
      * Initialize the maps matching platform and api levels from the source properties files.
-     * 
+     *
      * @throws InvalidSdkException
      */
-    private void findAvailablePlatforms() {
-        availablePlatforms = new HashSet< Platform >();
-
-        ArrayList< File > platformDirectories = getPlatformDirectories();
-        for ( File pDir : platformDirectories ) {
+    private void findAvailablePlatforms()
+    {
+        availablePlatforms = new HashSet<Platform>();
+
+        ArrayList<File> platformDirectories = getPlatformDirectories();
+        for ( File pDir : platformDirectories )
+        {
             File propFile = new File( pDir, SOURCE_PROPERTIES_FILENAME );
             Properties properties = new Properties();
-            try {
+            try
+            {
                 properties.load( new FileInputStream( propFile ) );
-            } catch ( IOException e ) {
+            }
+            catch ( IOException e )
+            {
                 throw new InvalidSdkException( "Error reading " + propFile.getAbsoluteFile() );
             }
-            if ( properties.containsKey( PLATFORM_VERSION_PROPERTY ) && properties.containsKey( API_LEVEL_PROPERTY ) ) {
+            if ( properties.containsKey( PLATFORM_VERSION_PROPERTY ) && properties.containsKey( API_LEVEL_PROPERTY ) )
+            {
                 String platform = properties.getProperty( PLATFORM_VERSION_PROPERTY );
                 String apiLevel = properties.getProperty( API_LEVEL_PROPERTY );
                 availablePlatforms.add( new Platform( platform, apiLevel, pDir.getAbsolutePath() ) );
             }
         }
     }
-
+    
     /**
      * Loads the SDK Tools version
      */
-    private void loadSDKToolsMajorVersion() {
+    private void loadSDKToolsMajorVersion()
+    {
         File propFile = new File( sdkPath, "tools/" + SOURCE_PROPERTIES_FILENAME );
         Properties properties = new Properties();
-        try {
+        try
+        {
             properties.load( new FileInputStream( propFile ) );
-        } catch ( IOException e ) {
+        }
+        catch ( IOException e )
+        {
             throw new InvalidSdkException( "Error reading " + propFile.getAbsoluteFile() );
         }
-
-        if ( properties.containsKey( SDK_TOOLS_REVISION_PROPERTY ) ) {
-            try {
+        
+        if ( properties.containsKey( SDK_TOOLS_REVISION_PROPERTY ) )
+        {
+            try
+            {
                 String versionString = properties.getProperty( SDK_TOOLS_REVISION_PROPERTY );
                 String majorVersion;
-                if ( versionString.matches( ".*[\\.| ].*" ) ) {
+                if ( versionString.matches( ".*[\\.| ].*" ) ) 
+                {
                     String[] versions = versionString.split( "[\\.| ]" );
                     majorVersion = versions[ 0 ];
-                } else {
+                } 
+                else 
+                {
                     majorVersion = versionString;
                 }
                 sdkMajorVersion = Integer.parseInt( majorVersion );
-            } catch ( NumberFormatException e ) {
+            }
+            catch ( NumberFormatException e )
+            {
                 throw new InvalidSdkException( "Error - The property '" + SDK_TOOLS_REVISION_PROPERTY
-                        + "' in the SDK source.properties file  number is not an Integer: " + properties.getProperty( SDK_TOOLS_REVISION_PROPERTY ) );
+                        + "' in the SDK source.properties file  number is not an Integer: "
+                        + properties.getProperty( SDK_TOOLS_REVISION_PROPERTY ) );
             }
         }
     }
 
     /**
      * Gets the source properties files from all locally installed platforms.
-     * 
+     *
      * @return
      */
-    private ArrayList< File > getPlatformDirectories() {
-        ArrayList< File > sourcePropertyFiles = new ArrayList< File >();
+    private ArrayList<File> getPlatformDirectories()
+    {
+        ArrayList<File> sourcePropertyFiles = new ArrayList<File>();
         final File platformsDirectory = new File( sdkPath, PLATFORMS_FOLDER_NAME );
         assertPathIsDirectory( platformsDirectory );
         final File[] platformDirectories = platformsDirectory.listFiles();
-        for ( File file : platformDirectories ) {
+        for ( File file : platformDirectories )
+        {
             // only looking in android- folder so only works on reasonably new sdk revisions..
-            if ( file.isDirectory() && file.getName().startsWith( "android-" ) ) {
+            if ( file.isDirectory() && file.getName().startsWith( "android-" ) )
+            {
                 sourcePropertyFiles.add( file );
             }
         }
@@ -370,10 +424,10 @@
 
     /**
      * Returns the version of the SDK Tools.
-     * 
      * @return
      */
-    public int getSdkMajorVersion() {
+    public int getSdkMajorVersion()
+    {
         return sdkMajorVersion;
     }
 
