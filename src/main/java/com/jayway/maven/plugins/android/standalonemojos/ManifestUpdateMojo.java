package com.jayway.maven.plugins.android.standalonemojos;

import com.jayway.maven.plugins.android.AbstractAndroidMojo;
import com.jayway.maven.plugins.android.common.AndroidExtension;
import com.jayway.maven.plugins.android.common.XmlHelper;
import com.jayway.maven.plugins.android.configuration.Manifest;
import org.apache.commons.io.IOUtils;
import org.apache.commons.lang.BooleanUtils;
import org.apache.commons.lang.StringUtils;
import org.apache.commons.lang.math.NumberUtils;
import org.apache.maven.artifact.versioning.ArtifactVersion;
import org.apache.maven.artifact.versioning.DefaultArtifactVersion;
import org.apache.maven.plugin.MojoExecutionException;
import org.apache.maven.plugin.MojoFailureException;
import org.w3c.dom.Attr;
import org.w3c.dom.Document;
import org.w3c.dom.Element;
import org.w3c.dom.Node;
import org.w3c.dom.NodeList;
import org.xml.sax.SAXException;

import javax.xml.parsers.DocumentBuilder;
import javax.xml.parsers.DocumentBuilderFactory;
import javax.xml.parsers.ParserConfigurationException;
import javax.xml.transform.OutputKeys;
import javax.xml.transform.Result;
import javax.xml.transform.Source;
import javax.xml.transform.Transformer;
import javax.xml.transform.TransformerException;
import javax.xml.transform.TransformerFactory;
import javax.xml.transform.dom.DOMSource;
import javax.xml.transform.stream.StreamResult;
import java.io.File;
import java.io.FileWriter;
import java.io.IOException;
import java.util.ArrayList;
import java.util.HashSet;
import java.util.List;
import java.util.Properties;

/**
 * Updates various version attributes present in the <code>AndroidManifest.xml</code> file.
 *
 * @author joakim@erdfelt.com
 * @author nic.strong@gmail.com
 * @author Manfred Moser <manfred@simpligility.com>
 * @goal manifest-update
 * @requiresProject true
 * @phase process-resources
 */
public class ManifestUpdateMojo extends AbstractAndroidMojo
{
    // basic attributes
    private static final String ATTR_VERSION_NAME = "android:versionName";
    private static final String ATTR_VERSION_CODE = "android:versionCode";
    private static final String ATTR_SHARED_USER_ID = "android:sharedUserId";
    private static final String ATTR_DEBUGGABLE = "android:debuggable";

    // supports-screens attributes
    private static final String ATTR_SCREEN_DENSITY = "android:screenDensity";
    private static final String ATTR_SCREEN_SIZE = "android:screenSize";

    // compatible-screens attributes
    private static final String ATTR_ANY_DENSITY = "android:anyDensity";
    private static final String ATTR_SMALL_SCREENS = "android:smallScreens";
    private static final String ATTR_NORMAL_SCREENS = "android:normalScreens";
    private static final String ATTR_LARGE_SCREENS = "android:largeScreens";
    private static final String ATTR_XLARGE_SCREENS = "android:xlargeScreens";
    private static final String ATTR_RESIZEABLE = "android:resizeable";
    private static final String ATTR_REQUIRES_SMALLEST_WIDTH_DP = "android:requiresSmallestWidthDp";
    private static final String ATTR_LARGEST_WIDTH_LIMIT_DP = "android:largestWidthLimitDp";
    private static final String ATTR_COMPATIBLE_WIDTH_LIMIT_DP = "android:compatibleWidthLimitDp";

<<<<<<< HEAD
    // provider attributes
    private static final String ATTR_NAME = "android:name";
    private static final String ATTR_AUTHORITIES = "android:authorities";

=======
    // application attributes
    private static final String ATTR_APPLICATION_ICON = "android:icon";
    private static final String ATTR_APPLICATION_LABEL = "android:label";
    private static final String ATTR_APPLICATION_THEME = "android:theme";
    
>>>>>>> ce4ea7cc
    private static final String ELEM_APPLICATION = "application";
    private static final String ELEM_PROVIDER = "provider";
    private static final String ELEM_SUPPORTS_SCREENS = "supports-screens";
    private static final String ELEM_COMPATIBLE_SCREENS = "compatible-screens";
    private static final String ELEM_SCREEN = "screen";

    // version encoding 
    private static final int INCREMENTAL_VERSION_POSITION = 1;
    private static final int MINOR_VERSION_POSITION = 1000;
    private static final int MAJOR_VERSION_POSITION = 1000000;

    /**
     * Configuration for the manifest-update goal.
     * <p>
     * You can configure this mojo to update the following basic manifest attributes:
     * </p>
     * <p>
     * <code>android:versionName</code> on the <code>manifest</code> element.
     * <code>android:versionCode</code> on the <code>manifest</code> element.
     * <code>android:sharedUserId</code> on the <code>manifest</code> element.
     * <code>android:debuggable</code> on the <code>application</code> element.
     * </p>
     * <p>
     * Moreover, you may specify custom values for the <code>supports-screens</code> and
     * <code>compatible-screens</code> elements. This is useful if you're using custom build
     * profiles to build APKs tailored to specific screen configurations. Values passed via POM
     * configuration for these elements will be merged with whatever is found in the Manifest file.
     * Values defined in the POM will take precedence.
     * </p>
     * <p/>
     * Note: This process will reformat the <code>AndroidManifest.xml</code> per JAXP
     * {@link Transformer} defaults if updates are made to the manifest.
     * <p/>
     * You can configure attributes in the plugin configuration like so
     * <p/>
     * <pre>
     *   &lt;plugin&gt;
     *     &lt;groupId&gt;com.jayway.maven.plugins.android.generation2&lt;/groupId&gt;
     *     &lt;artifactId&gt;android-maven-plugin&lt;/artifactId&gt;
     *     &lt;executions&gt;
     *       &lt;execution&gt;
     *         &lt;id&gt;update-manifest&lt;/id&gt;
     *         &lt;goals&gt;
     *           &lt;goal&gt;manifest-update&lt;/goal&gt;
     *         &lt;/goals&gt;
     *         &lt;configuration&gt;
     *           &lt;manifest&gt;
     *             &lt;versionName&gt;&lt;/versionName&gt;
     *             &lt;versionCode&gt;123&lt;/versionCode&gt;
     *             &lt;versionCodeAutoIncrement&gt;true|false&lt;/versionCodeAutoIncrement&gt;
     *             &lt;versionCodeUpdateFromVersion&gt;true|false&lt;/versionCodeUpdateFromVersion&gt;
     *             &lt;sharedUserId&gt;anId&lt;/sharedUserId&gt;
     *             &lt;debuggable&gt;true|false&lt;/debuggable&gt;
     *
     *             &lt;supports-screens&gt;
     *               &lt;anyDensity&gt;true&lt;/anyDensity&gt;
     *               &lt;xlargeScreens&gt;false&lt;/xlargeScreens&gt;
     *             &lt;/supports-screens&gt;
     *
     *             &lt;compatible-screens&gt;
     *               &lt;compatible-screen&gt;
     *                 &lt;screenSize&gt;small&lt;/screenSize&gt;
     *                 &lt;screenDensity&gt;ldpi&lt;/screenDensity&gt;
     *               &lt;/compatible-screen&gt;
     *             &lt;/compatible-screens&gt;
     *           &lt;/manifest&gt;
     *         &lt;/configuration&gt;
     *       &lt;/execution&gt;
     *     &lt;/executions&gt;
     *   &lt;/plugin&gt;
     * </pre>
     * <p/>
     * or use properties set in the pom or settings file or supplied as command line parameter. Add
     * "android." in front of the property name for command line usage. All parameters follow a
     * manifest.* naming convention.
     * <p/>
     *
     * @parameter
     */
    private Manifest manifest;

    /**
     * Update the <code>android:versionName</code> with the specified parameter. If left empty it
     * will use the version number of the project. Exposed via the project property
     * <code>android.manifest.versionName</code>.
     *
     * @parameter expression="${android.manifest.versionName}" default-value="${project.version}"
     */
    protected String manifestVersionName;

    /**
     * Update the <code>android:versionCode</code> attribute with the specified parameter. Exposed via
     * the project property <code>android.manifest.versionCode</code>.
     *
     * @parameter expression="${android.manifest.versionCode}"
     */
    protected Integer manifestVersionCode;

    /**
     * Auto increment the <code>android:versionCode</code> attribute with each build. The value is
     * exposed via the project property <code>android.manifest.versionCodeAutoIncrement</code> and
     * the resulting value as <code>android.manifest.versionCode</code>.
     *
     * @parameter expression="${android.manifest.versionCodeAutoIncrement}" default-value="false"
     */
    private Boolean manifestVersionCodeAutoIncrement = false;

    /**
     * Update the <code>android:icon</code> attribute with the specified parameter. Exposed via
     * the project property <code>android.manifest.appIcon</code>.
     * 
     * @parameter expression="${android.manifest.applicationIcon}" 
     */
    private String manifestApplicationIcon;

    /**
     * Update the <code>android:label</code> attribute with the specified parameter. Exposed via
     * the project property <code>android.manifest.appLabel</code>.
     * 
     * @parameter expression="${android.manifest.applicationLabel}" 
     */
    private String manifestApplicationLabel;    

    /**
     * Update the <code>android:theme</code> attribute with the specified parameter. Exposed via
     * the project property <code>android.manifest.applicationTheme</code>.
     * 
     * @parameter expression="${android.manifest.applicationTheme}" 
     */
    private String manifestApplicationTheme;    
    
    /**
     * Update the <code>android:versionCode</code> attribute automatically from the project version
     * e.g 3.2.1 will become version code 3002001. As described in this blog post
     * http://www.simpligility.com/2010/11/release-version-management-for-your-android-application/
     * but done without using resource filtering. The value is exposed via the project property
     * property <code>android.manifest.versionCodeUpdateFromVersion</code> and the resulting value
     * as <code>android.manifest.versionCode</code>.
     * For the purpose of generating the versionCode, if a version element is missing it is presumed to be 0.
     * The maximum values for the version increment and version minor values are 999,
     * the version major should be no larger than 2000.  Any other suffixes do not
     * participate in the version code generation.
     *
     * @parameter expression="${android.manifest.versionCodeUpdateFromVersion}" default-value="false"
     */
    protected Boolean manifestVersionCodeUpdateFromVersion = false;

    /**
     * Update the <code>android:sharedUserId</code> attribute with the specified parameter. If
     * specified, exposes the project property <code>android.manifest.sharedUserId</code>.
     *
     * @parameter expression="${android.manifest.sharedUserId}"
     */
    protected String manifestSharedUserId;

    /**
     * Update the <code>android:debuggable</code> attribute with the specified parameter. Exposed via
     * the project property <code>android.manifest.debuggable</code>.
     *
     * @parameter expression="${android.manifest.debuggable}"
     */
    protected Boolean manifestDebuggable;

    /**
     * For a given provider (named by <code>android:name</code> update the <code>android:authorities</code>
     * attribute for the provider. Exposed via the project property <code>android.manifest.providerAuthorities</code>.
     *
     * @parameter expression="${android.manifest.providerAuthorities}"
     */
    protected Properties manifestProviderAuthorities;

    /**
     *
     */
    protected SupportsScreens manifestSupportsScreens;

    /**
     *
     */
    protected List<CompatibleScreen> manifestCompatibleScreens;

    private String parsedVersionName;
    private Integer parsedVersionCode;
    private boolean parsedVersionCodeAutoIncrement;
    private String parsedApplicationIcon;
    private String parsedApplicationLabel;
    private String parsedApplicationTheme;
    private Boolean parsedVersionCodeUpdateFromVersion;
    private String parsedSharedUserId;
    private Boolean parsedDebuggable;
    private SupportsScreens parsedSupportsScreens;
    private List<CompatibleScreen> parsedCompatibleScreens;
    private Properties parsedProviderAuthorities;

    /**
     *
     * @throws MojoExecutionException
     * @throws MojoFailureException
     */
    public void execute() throws MojoExecutionException, MojoFailureException
    {
        if ( ! AndroidExtension.isAndroidPackaging( project.getPackaging() ) )
        {
            return; // skip, not an android project.
        }

        if ( androidManifestFile == null )
        {
            return; // skip, no androidmanifest.xml defined (rare case)
        }

        parseConfiguration();

        getLog().info( "Attempting to update manifest " + androidManifestFile );
        getLog().debug( "    versionName=" + parsedVersionName );
        getLog().debug( "    versionCode=" + parsedVersionCode );
        getLog().debug( "    versionCodeAutoIncrement=" + parsedVersionCodeAutoIncrement );
        getLog().debug( "    versionCodeUpdateFromVersion=" + parsedVersionCodeUpdateFromVersion );
        
        getLog().debug( "    applicationIcon=" + parsedApplicationIcon );
        getLog().debug( "    applicationLabel=" + parsedApplicationLabel );
        getLog().debug( "    applicationTheme=" + parsedApplicationTheme );
        
        getLog().debug( "    sharedUserId=" + parsedSharedUserId );
        getLog().debug( "    debuggable=" + parsedDebuggable );
        getLog().debug( "    providerAuthorities: " + parsedProviderAuthorities );
        getLog().debug( "    supports-screens: " + ( parsedSupportsScreens == null ? "not set" : "set" ) );
        getLog().debug( "    compatible-screens: " + ( parsedCompatibleScreens == null ? "not set" : "set" ) );

        if ( ! androidManifestFile.exists() )
        {
            return; // skip, no AndroidManifest.xml file found.
        }

        try
        {
            updateManifest( androidManifestFile );
        }
        catch ( IOException e )
        {
            throw new MojoFailureException( "XML I/O error: " + androidManifestFile, e );
        }
        catch ( ParserConfigurationException e )
        {
            throw new MojoFailureException( "Unable to prepare XML parser", e );
        }
        catch ( SAXException e )
        {
            throw new MojoFailureException( "Unable to parse XML: " + androidManifestFile, e );
        }
        catch ( TransformerException e )
        {
            throw new MojoFailureException( "Unable write XML: " + androidManifestFile, e );
        }
    }

    private void parseConfiguration()
    {
        // manifest element found in plugin config in pom
        if ( manifest != null )
        {
            if ( StringUtils.isNotEmpty( manifest.getVersionName() ) )
            {
                parsedVersionName = manifest.getVersionName();
            }
            else
            {
                parsedVersionName = manifestVersionName;
            }
            if ( manifest.getVersionCode() != null )
            {
                parsedVersionCode = manifest.getVersionCode();
            }
            else
            {
                parsedVersionCode = manifestVersionCode;
            }
            if ( manifest.getVersionCodeAutoIncrement() != null )
            {
                parsedVersionCodeAutoIncrement = manifest.getVersionCodeAutoIncrement();
            }
            else
            {
                parsedVersionCodeAutoIncrement = manifestVersionCodeAutoIncrement;
            }
            if ( manifest.getVersionCodeUpdateFromVersion() != null )
            {
                parsedVersionCodeUpdateFromVersion = manifest.getVersionCodeUpdateFromVersion();
            }
            else
            {
                parsedVersionCodeUpdateFromVersion = manifestVersionCodeUpdateFromVersion;
            }
            
            if (StringUtils.isNotEmpty(manifest.getApplicationIcon())) 
            {
            	parsedApplicationIcon = manifest.getApplicationIcon();
            }
            else 
            {
            	parsedApplicationIcon = manifestApplicationIcon;
            }
            
            if (StringUtils.isNotEmpty(manifest.getApplicationLabel()))  
            {
            	parsedApplicationLabel = manifest.getApplicationLabel();
            }
            else 
            {
            	parsedApplicationLabel = manifestApplicationLabel;
            }
            
            if (StringUtils.isNotEmpty(manifest.getApplicationTheme())) 
            {
            	parsedApplicationTheme = manifest.getApplicationTheme();
            }
            else 
            {
            	parsedApplicationTheme = manifestApplicationTheme;
            }

            
            if ( StringUtils.isNotEmpty( manifest.getSharedUserId() ) )
            {
                parsedSharedUserId = manifest.getSharedUserId();
            }
            else
            {
                parsedSharedUserId = manifestSharedUserId;
            }
            if ( manifest.getDebuggable() != null )
            {
                parsedDebuggable = manifest.getDebuggable();
            }
            else
            {
                parsedDebuggable = manifestDebuggable;
            }
            if ( manifest.getSupportsScreens() != null )
            {
                parsedSupportsScreens = manifest.getSupportsScreens();
            }
            else
            {
                parsedSupportsScreens = manifestSupportsScreens;
            }
            if ( manifest.getCompatibleScreens() != null )
            {
                parsedCompatibleScreens = manifest.getCompatibleScreens();
            }
            else
            {
                parsedCompatibleScreens = manifestCompatibleScreens;
            }
            if ( manifest.getProviderAuthorities() != null )
            {
                parsedProviderAuthorities = manifest.getProviderAuthorities();
            }
            else
            {
                parsedProviderAuthorities = manifestProviderAuthorities;
            }
        }
        else
        {
            parsedVersionName = manifestVersionName;
            parsedVersionCode = manifestVersionCode;
            parsedVersionCodeAutoIncrement = manifestVersionCodeAutoIncrement;
            parsedVersionCodeUpdateFromVersion = manifestVersionCodeUpdateFromVersion;
            parsedApplicationIcon = manifestApplicationIcon;
            parsedApplicationLabel = manifestApplicationLabel;
            parsedApplicationTheme = manifestApplicationTheme;
            parsedSharedUserId = manifestSharedUserId;
            parsedDebuggable = manifestDebuggable;
            parsedSupportsScreens = manifestSupportsScreens;
            parsedCompatibleScreens = manifestCompatibleScreens;
            parsedProviderAuthorities = manifestProviderAuthorities;
        }
    }

    /**
     * Read manifest using JAXP
     */
    private Document readManifest( File manifestFile ) throws IOException, ParserConfigurationException, SAXException
    {
        DocumentBuilderFactory dbf = DocumentBuilderFactory.newInstance();
        DocumentBuilder db = dbf.newDocumentBuilder();
        Document doc = db.parse( manifestFile );
        return doc;
    }

    /**
     * Write manifest using JAXP transformer
     */
    private void writeManifest( File manifestFile, Document doc ) throws IOException, TransformerException
    {
        TransformerFactory xfactory = TransformerFactory.newInstance();
        Transformer xformer = xfactory.newTransformer();
        xformer.setOutputProperty( OutputKeys.OMIT_XML_DECLARATION, "yes" );
        Source source = new DOMSource( doc );

        FileWriter writer = null;
        try
        {
            writer = new FileWriter( manifestFile, false );
            String xmldecl = String
                    .format( "<?xml version=\"%s\" encoding=\"%s\"?>%n", doc.getXmlVersion(), doc.getXmlEncoding() );
            writer.write( xmldecl );
            Result result = new StreamResult( writer );

            xformer.transform( source, result );
        }
        finally
        {
            IOUtils.closeQuietly( writer );
        }
    }

    /**
     *
     * @param manifestFile
     * @throws IOException
     * @throws ParserConfigurationException
     * @throws SAXException
     * @throws TransformerException
     * @throws MojoFailureException
     */
    public void updateManifest( File manifestFile )
            throws IOException, ParserConfigurationException, SAXException, TransformerException, MojoFailureException
    {
        Document doc = readManifest( manifestFile );
        Element manifestElement = doc.getDocumentElement();
        boolean dirty = false;

        if ( StringUtils.isEmpty( parsedVersionName ) )
        {  // default to ${project.version}
            parsedVersionName = project.getVersion();
        }

        Attr versionNameAttrib = manifestElement.getAttributeNode( ATTR_VERSION_NAME );
        if ( versionNameAttrib == null || ! StringUtils.equals( parsedVersionName, versionNameAttrib.getValue() ) )
        {
            getLog().info( "Setting " + ATTR_VERSION_NAME + " to " + parsedVersionName );
            manifestElement.setAttribute( ATTR_VERSION_NAME, parsedVersionName );
            dirty = true;
        }

        if ( ( parsedVersionCodeAutoIncrement && parsedVersionCode != null )
                || ( parsedVersionCodeUpdateFromVersion && parsedVersionCode != null )
                || ( parsedVersionCodeAutoIncrement && parsedVersionCodeUpdateFromVersion ) )
        {
            throw new MojoFailureException( "versionCodeAutoIncrement, versionCodeUpdateFromVersion and versionCode "
                    + "are mutual exclusive. They cannot be specified at the same time. Please specify either "
                    + "versionCodeAutoIncrement, versionCodeUpdateFromVersion or versionCode!" );
        }

        exportProperties();
        if ( parsedVersionCodeAutoIncrement )
        {
            performVersioCodeAutoIncrement( manifestElement );
            dirty = true;
        }

        if ( parsedVersionCodeUpdateFromVersion )
        {
            performVersionCodeUpdateFromVersion( manifestElement );
            dirty = true;
        }

        if ( parsedVersionCode != null )
        {
            Attr versionCodeAttr = manifestElement.getAttributeNode( ATTR_VERSION_CODE );
            int currentVersionCode = 0;
            if ( versionCodeAttr != null )
            {
                currentVersionCode = NumberUtils.toInt( versionCodeAttr.getValue(), 0 );
            }
            if ( currentVersionCode != parsedVersionCode )
            {
                getLog().info( "Setting " + ATTR_VERSION_CODE + " to " + parsedVersionCode );
                manifestElement.setAttribute( ATTR_VERSION_CODE, String.valueOf( parsedVersionCode ) );
                dirty = true;
            }
            project.getProperties().setProperty( "android.manifest.versionCode", String.valueOf( parsedVersionCode ) );
        }

        if (!StringUtils.isEmpty( parsedApplicationIcon)) 
        {
        	dirty = updateApplicationAttribute(manifestElement, ATTR_APPLICATION_ICON, parsedApplicationIcon, dirty);
            project.getProperties().setProperty( "android.manifest.applicationIcon", String.valueOf( parsedApplicationIcon ) );
        }
        
        if (!StringUtils.isEmpty( parsedApplicationLabel)) 
        {
        	dirty = updateApplicationAttribute(manifestElement, ATTR_APPLICATION_LABEL, parsedApplicationLabel, dirty);        	
            project.getProperties().setProperty( "android.manifest.applicationLabel", String.valueOf( parsedApplicationLabel ) );
        }
        
        if (!StringUtils.isEmpty( parsedApplicationTheme)) 
        {
        	dirty = updateApplicationAttribute(manifestElement, ATTR_APPLICATION_THEME, parsedApplicationTheme, dirty);
            project.getProperties().setProperty( "android.manifest.applicationTheme", String.valueOf( parsedApplicationTheme ) );
        }        
        
        if ( ! StringUtils.isEmpty( parsedSharedUserId ) )
        {
            Attr sharedUserIdAttrib = manifestElement.getAttributeNode( ATTR_SHARED_USER_ID );

            if ( sharedUserIdAttrib == null || ! StringUtils
                    .equals( parsedSharedUserId, sharedUserIdAttrib.getValue() ) )
            {
                getLog().info( "Setting " + ATTR_SHARED_USER_ID + " to " + parsedSharedUserId );
                manifestElement.setAttribute( ATTR_SHARED_USER_ID, parsedSharedUserId );
                dirty = true;
            }
        }

        if ( parsedDebuggable != null )
        {
            NodeList appElems = manifestElement.getElementsByTagName( ELEM_APPLICATION );

            // Update all application nodes. Not sure whether there will ever be more than one.
            for ( int i = 0; i < appElems.getLength(); ++ i )
            {
                Node node = appElems.item( i );
                getLog().info( "Testing if node " + node.getNodeName() + " is application" );
                if ( node.getNodeType() == Node.ELEMENT_NODE )
                {
                    Element element = ( Element ) node;
                    Attr debuggableAttrib = element.getAttributeNode( ATTR_DEBUGGABLE );
                    if ( debuggableAttrib == null || parsedDebuggable != BooleanUtils
                            .toBoolean( debuggableAttrib.getValue() ) )
                    {
                        getLog().info( "Setting " + ATTR_DEBUGGABLE + " to " + parsedDebuggable );
                        element.setAttribute( ATTR_DEBUGGABLE, String.valueOf( parsedDebuggable ) );
                        dirty = true;
                    }
                }
            }
        }

        if ( parsedSupportsScreens != null )
        {
            boolean madeDirty = performSupportScreenModification( doc, manifestElement );
            if ( madeDirty )
            {
                dirty = true;
            }
        }

        if ( parsedCompatibleScreens != null )
        {
            getLog().info( "Setting " + ELEM_COMPATIBLE_SCREENS );
            updateCompatibleScreens( doc, manifestElement );
            dirty = true;
        }

        if ( parsedProviderAuthorities != null )
        {
            boolean madeDirty = updateProviderAuthorities( manifestElement );
            if ( madeDirty )
            {
                dirty = true;
            }
        }

        if ( dirty )
        {
            if ( ! manifestFile.delete() )
            {
                getLog().warn( "Could not remove old " + manifestFile );
            }
            getLog().info( "Made changes to manifest file, updating " + manifestFile );
            writeManifest( manifestFile, doc );
        }
        else
        {
            getLog().info( "No changes found to write to manifest file" );
        }
    }

	private boolean updateApplicationAttribute(Element manifestElement, String attribute, String value,
			boolean dirty) {
		NodeList appElements = manifestElement.getElementsByTagName( ELEM_APPLICATION );
		// Update all application nodes. Not sure whether there will ever be more than one.
		for ( int i = 0; i < appElements.getLength(); ++ i )
		{
		    Node node = appElements.item( i );
		    getLog().info( "Testing if node " + node.getNodeName() + " is application" );
		    if ( node.getNodeType() == Node.ELEMENT_NODE )
		    {
		        Element element = ( Element ) node;
		        Attr labelAttrib = element.getAttributeNode( attribute );
		        if ( labelAttrib == null || !value.equals( labelAttrib.getValue() ) )
		        {
		            getLog().info( "Setting " + attribute + " to " + value );
		            element.setAttribute( attribute, String.valueOf( value ) );
		            dirty = true;
		        }
		    }
		}
		return dirty;
	}

    /**
     * Expose the version properties and other simple parsed manifest entries.
     */
    private void exportProperties()
    {
        project.getProperties().setProperty( "android.manifest.versionName", parsedVersionName );
        project.getProperties().setProperty( "android.manifest.versionCodeAutoIncrement",
                String.valueOf( parsedVersionCodeAutoIncrement ) );
        project.getProperties().setProperty( "android.manifest.versionCodeUpdateFromVersion",
                String.valueOf( parsedVersionCodeUpdateFromVersion ) );
        project.getProperties().setProperty( "android.manifest.debuggable", String.valueOf( parsedDebuggable ) );
        if ( parsedSharedUserId != null )
        {
            project.getProperties().setProperty( "android.manifest.sharedUserId", parsedSharedUserId );
        }
    }

    private void performVersioCodeAutoIncrement( Element manifestElement )
    {
        Attr versionCode = manifestElement.getAttributeNode( ATTR_VERSION_CODE );
        int currentVersionCode = 0;
        if ( versionCode != null )
        {
            currentVersionCode = NumberUtils.toInt( versionCode.getValue(), 0 );
        }
        currentVersionCode++;
        manifestElement.setAttribute( ATTR_VERSION_CODE, String.valueOf( currentVersionCode ) );
        project.getProperties().setProperty( "android.manifest.versionCode", String.valueOf( currentVersionCode ) );
    }

    /**
     * If the specified version name cannot be properly parsed then fall back to 
     * an automatic method.
     * If the version can be parsed then generate a version code from the
     * version components.  In an effort to preseve uniqueness two digits
     * are allowed for both the minor and incremental versions.
     */
    private void performVersionCodeUpdateFromVersion( Element manifestElement )
    {
        String verString = project.getVersion();
        getLog().debug( "Generating versionCode for " + verString );
        ArtifactVersion artifactVersion = new DefaultArtifactVersion( verString );
        String verCode;
        if ( artifactVersion.getMajorVersion() < 1 && artifactVersion.getMinorVersion() < 1
             && artifactVersion.getIncrementalVersion() < 1 )
        {
            getLog().warn( "Problem parsing version number occurred. Using fall back to determine version code. " );

            verCode = verString.replaceAll( "\\D", "" );

            Attr versionCodeAttr = manifestElement.getAttributeNode( ATTR_VERSION_CODE );
            int currentVersionCode = 0;
            if ( versionCodeAttr != null )
            {
                currentVersionCode = NumberUtils.toInt( versionCodeAttr.getValue(), 0 );
            }

            if ( Integer.parseInt( verCode ) < currentVersionCode )
            {
                getLog().info( verCode + " < " + currentVersionCode + " so padding versionCode" );
                verCode = StringUtils.rightPad( verCode, versionCodeAttr.getValue().length(), "0" );
            }
        }
        else
        {
            verCode = Integer.toString( artifactVersion.getMajorVersion() * MAJOR_VERSION_POSITION
                    + artifactVersion.getMinorVersion() * MINOR_VERSION_POSITION
                    + artifactVersion.getIncrementalVersion() * INCREMENTAL_VERSION_POSITION );
        }
        getLog().info( "Setting " + ATTR_VERSION_CODE + " to " + verCode );
        manifestElement.setAttribute( ATTR_VERSION_CODE, verCode );
        project.getProperties().setProperty( "android.manifest.versionCode", String.valueOf( verCode ) );
    }

    private boolean performSupportScreenModification( Document doc, Element manifestElement )
    {
        boolean dirty = false;
        Element supportsScreensElem = XmlHelper.getOrCreateElement( doc, manifestElement,
                ELEM_SUPPORTS_SCREENS );

        getLog().info( "Setting " + ELEM_SUPPORTS_SCREENS );

        if ( parsedSupportsScreens.getAnyDensity() != null )
        {
            supportsScreensElem.setAttribute( ATTR_ANY_DENSITY, parsedSupportsScreens.getAnyDensity() );
            dirty = true;
        }
        if ( parsedSupportsScreens.getSmallScreens() != null )
        {
            supportsScreensElem.setAttribute( ATTR_SMALL_SCREENS, parsedSupportsScreens.getSmallScreens() );
            dirty = true;
        }
        if ( parsedSupportsScreens.getNormalScreens() != null )
        {
            supportsScreensElem.setAttribute( ATTR_NORMAL_SCREENS, parsedSupportsScreens.getNormalScreens() );
            dirty = true;
        }
        if ( parsedSupportsScreens.getLargeScreens() != null )
        {
            supportsScreensElem.setAttribute( ATTR_LARGE_SCREENS, parsedSupportsScreens.getLargeScreens() );
            dirty = true;
        }
        if ( parsedSupportsScreens.getXlargeScreens() != null )
        {
            supportsScreensElem.setAttribute( ATTR_XLARGE_SCREENS, parsedSupportsScreens.getXlargeScreens() );
            dirty = true;
        }
        if ( parsedSupportsScreens.getCompatibleWidthLimitDp() != null )
        {
            supportsScreensElem.setAttribute( ATTR_COMPATIBLE_WIDTH_LIMIT_DP,
                    parsedSupportsScreens.getCompatibleWidthLimitDp() );
            dirty = true;
        }
        if ( parsedSupportsScreens.getLargestWidthLimitDp() != null )
        {
            supportsScreensElem
                    .setAttribute( ATTR_LARGEST_WIDTH_LIMIT_DP, parsedSupportsScreens.getLargestWidthLimitDp() );
            dirty = true;
        }
        if ( parsedSupportsScreens.getRequiresSmallestWidthDp() != null )
        {
            supportsScreensElem.setAttribute( ATTR_REQUIRES_SMALLEST_WIDTH_DP,
                    parsedSupportsScreens.getRequiresSmallestWidthDp() );
            dirty = true;
        }
        if ( parsedSupportsScreens.getResizeable() != null )
        {
            supportsScreensElem.setAttribute( ATTR_RESIZEABLE, parsedSupportsScreens.getResizeable() );
            dirty = true;
        }
        return dirty;
    }

    private void updateCompatibleScreens( Document doc, Element manifestElement )
    {
        Element compatibleScreensElem = XmlHelper.getOrCreateElement( doc, manifestElement, ELEM_COMPATIBLE_SCREENS );

        // read those screen elements that were already defined in the Manifest
        NodeList manifestScreenElems = compatibleScreensElem.getElementsByTagName( ELEM_SCREEN );
        int numManifestScreens = manifestScreenElems.getLength();
        ArrayList<CompatibleScreen> manifestScreens = new ArrayList<CompatibleScreen>( numManifestScreens );
        for ( int i = 0; i < numManifestScreens; i++ )
        {
            Element screenElem = ( Element ) manifestScreenElems.item( i );

            CompatibleScreen screen = new CompatibleScreen();
            screen.setScreenDensity( screenElem.getAttribute( ATTR_SCREEN_DENSITY ) );
            screen.setScreenSize( screenElem.getAttribute( ATTR_SCREEN_SIZE ) );

            manifestScreens.add( screen );
            getLog().debug( "Found Manifest compatible-screen: " + screen );
        }

        // remove all child nodes, since we'll rebuild the element
        XmlHelper.removeDirectChildren( compatibleScreensElem );

        for ( CompatibleScreen screen : parsedCompatibleScreens )
        {
            getLog().debug( "Found POM compatible-screen: " + screen );
        }

        // merge those screens defined in the POM, overriding any matching screens
        // already defined in the Manifest
        HashSet<CompatibleScreen> mergedScreens = new HashSet<CompatibleScreen>();
        mergedScreens.addAll( manifestScreens );
        mergedScreens.addAll( parsedCompatibleScreens );

        for ( CompatibleScreen screen : mergedScreens )
        {
            getLog().debug( "Using compatible-screen: " + screen );
            Element screenElem = doc.createElement( ELEM_SCREEN );
            screenElem.setAttribute( ATTR_SCREEN_SIZE, screen.getScreenSize() );
            screenElem.setAttribute( ATTR_SCREEN_DENSITY, screen.getScreenDensity() );

            compatibleScreensElem.appendChild( screenElem );
        }
    }

    private boolean updateProviderAuthorities( Element manifestElement )
    {
        boolean dirty = false;
        NodeList appElems = manifestElement.getElementsByTagName( ELEM_APPLICATION );

        // Update all application nodes. Not sure whether there will ever be more than one.
        for ( int i = 0; i < appElems.getLength(); ++ i )
        {
            Node node = appElems.item( i );
            if ( node.getNodeType() == Node.ELEMENT_NODE )
            {
                NodeList providerElems = manifestElement.getElementsByTagName( ELEM_PROVIDER );
                for ( int j = 0; j < providerElems.getLength(); ++ j )
                {
                    Node providerNode = providerElems.item( j );
                    if ( providerNode.getNodeType() == Node.ELEMENT_NODE )
                    {
                        Element providerElem = (Element) providerNode;
                        Attr providerName = providerElem.getAttributeNode( ATTR_NAME );
                        getLog().debug( "Checking provider " + providerName.getValue() );
                        if ( shouldPerformProviderUpdate( providerName ) )
                        {
                            dirty = true;
                            String name = providerName.getValue();
                            String newAuthorities = parsedProviderAuthorities.getProperty( name );
                            getLog().info( "Updating provider " + name + " authorities attr to " + newAuthorities );
                            performProviderUpdate( providerElem, newAuthorities );
                        }
                    }
                }
            }
        }

        return dirty;
    }

    private boolean shouldPerformProviderUpdate( Attr providerName )
    {
        if ( providerName == null )
        {
            return false;
        }

        for ( String propName: parsedProviderAuthorities.stringPropertyNames() )
        {
            if ( propName.equals( providerName.getValue() ) )
            {
                return true;
            }
        }
        return false;
    }

    private void performProviderUpdate( Element providerElem, String newAuthorities )
    {
        Attr providerAuthorities = providerElem.getAttributeNode( ATTR_AUTHORITIES );
        providerAuthorities.setValue( newAuthorities );
    }

}<|MERGE_RESOLUTION|>--- conflicted
+++ resolved
@@ -71,18 +71,14 @@
     private static final String ATTR_LARGEST_WIDTH_LIMIT_DP = "android:largestWidthLimitDp";
     private static final String ATTR_COMPATIBLE_WIDTH_LIMIT_DP = "android:compatibleWidthLimitDp";
 
-<<<<<<< HEAD
     // provider attributes
     private static final String ATTR_NAME = "android:name";
     private static final String ATTR_AUTHORITIES = "android:authorities";
-
-=======
     // application attributes
     private static final String ATTR_APPLICATION_ICON = "android:icon";
     private static final String ATTR_APPLICATION_LABEL = "android:label";
     private static final String ATTR_APPLICATION_THEME = "android:theme";
     
->>>>>>> ce4ea7cc
     private static final String ELEM_APPLICATION = "application";
     private static final String ELEM_PROVIDER = "provider";
     private static final String ELEM_SUPPORTS_SCREENS = "supports-screens";
@@ -377,31 +373,31 @@
                 parsedVersionCodeUpdateFromVersion = manifestVersionCodeUpdateFromVersion;
             }
             
-            if (StringUtils.isNotEmpty(manifest.getApplicationIcon())) 
-            {
-            	parsedApplicationIcon = manifest.getApplicationIcon();
+            if ( StringUtils.isNotEmpty( manifest.getApplicationIcon() ) ) 
+            {
+                parsedApplicationIcon = manifest.getApplicationIcon();
             }
             else 
             {
-            	parsedApplicationIcon = manifestApplicationIcon;
+                parsedApplicationIcon = manifestApplicationIcon;
             }
             
-            if (StringUtils.isNotEmpty(manifest.getApplicationLabel()))  
-            {
-            	parsedApplicationLabel = manifest.getApplicationLabel();
+            if ( StringUtils.isNotEmpty( manifest.getApplicationLabel() ) )  
+            {
+                parsedApplicationLabel = manifest.getApplicationLabel();
             }
             else 
             {
-            	parsedApplicationLabel = manifestApplicationLabel;
+                parsedApplicationLabel = manifestApplicationLabel;
             }
             
-            if (StringUtils.isNotEmpty(manifest.getApplicationTheme())) 
-            {
-            	parsedApplicationTheme = manifest.getApplicationTheme();
+            if ( StringUtils.isNotEmpty( manifest.getApplicationTheme() ) )
+            {
+                parsedApplicationTheme = manifest.getApplicationTheme();
             }
             else 
             {
-            	parsedApplicationTheme = manifestApplicationTheme;
+                parsedApplicationTheme = manifestApplicationTheme;
             }
 
             
@@ -511,7 +507,7 @@
      * @throws MojoFailureException
      */
     public void updateManifest( File manifestFile )
-            throws IOException, ParserConfigurationException, SAXException, TransformerException, MojoFailureException
+       throws IOException, ParserConfigurationException, SAXException, TransformerException, MojoFailureException
     {
         Document doc = readManifest( manifestFile );
         Element manifestElement = doc.getDocumentElement();
@@ -521,7 +517,6 @@
         {  // default to ${project.version}
             parsedVersionName = project.getVersion();
         }
-
         Attr versionNameAttrib = manifestElement.getAttributeNode( ATTR_VERSION_NAME );
         if ( versionNameAttrib == null || ! StringUtils.equals( parsedVersionName, versionNameAttrib.getValue() ) )
         {
@@ -529,7 +524,6 @@
             manifestElement.setAttribute( ATTR_VERSION_NAME, parsedVersionName );
             dirty = true;
         }
-
         if ( ( parsedVersionCodeAutoIncrement && parsedVersionCode != null )
                 || ( parsedVersionCodeUpdateFromVersion && parsedVersionCode != null )
                 || ( parsedVersionCodeAutoIncrement && parsedVersionCodeUpdateFromVersion ) )
@@ -538,20 +532,17 @@
                     + "are mutual exclusive. They cannot be specified at the same time. Please specify either "
                     + "versionCodeAutoIncrement, versionCodeUpdateFromVersion or versionCode!" );
         }
-
         exportProperties();
         if ( parsedVersionCodeAutoIncrement )
         {
             performVersioCodeAutoIncrement( manifestElement );
             dirty = true;
         }
-
         if ( parsedVersionCodeUpdateFromVersion )
         {
             performVersionCodeUpdateFromVersion( manifestElement );
             dirty = true;
         }
-
         if ( parsedVersionCode != null )
         {
             Attr versionCodeAttr = manifestElement.getAttributeNode( ATTR_VERSION_CODE );
@@ -568,24 +559,28 @@
             }
             project.getProperties().setProperty( "android.manifest.versionCode", String.valueOf( parsedVersionCode ) );
         }
-
-        if (!StringUtils.isEmpty( parsedApplicationIcon)) 
-        {
-        	dirty = updateApplicationAttribute(manifestElement, ATTR_APPLICATION_ICON, parsedApplicationIcon, dirty);
-            project.getProperties().setProperty( "android.manifest.applicationIcon", String.valueOf( parsedApplicationIcon ) );
+        if ( !StringUtils.isEmpty( parsedApplicationIcon ) ) 
+        {
+            dirty = updateApplicationAttribute( manifestElement, ATTR_APPLICATION_ICON, parsedApplicationIcon, dirty );
+            project.getProperties()
+                .setProperty( "android.manifest.applicationIcon", String.valueOf( parsedApplicationIcon ) );
         }
         
-        if (!StringUtils.isEmpty( parsedApplicationLabel)) 
-        {
-        	dirty = updateApplicationAttribute(manifestElement, ATTR_APPLICATION_LABEL, parsedApplicationLabel, dirty);        	
-            project.getProperties().setProperty( "android.manifest.applicationLabel", String.valueOf( parsedApplicationLabel ) );
+        if ( ! StringUtils.isEmpty( parsedApplicationLabel ) )
+        {
+            dirty = 
+                updateApplicationAttribute( manifestElement, ATTR_APPLICATION_LABEL, parsedApplicationLabel, dirty );
+            project.getProperties()
+                .setProperty( "android.manifest.applicationLabel", String.valueOf( parsedApplicationLabel ) );
         }
         
-        if (!StringUtils.isEmpty( parsedApplicationTheme)) 
-        {
-        	dirty = updateApplicationAttribute(manifestElement, ATTR_APPLICATION_THEME, parsedApplicationTheme, dirty);
-            project.getProperties().setProperty( "android.manifest.applicationTheme", String.valueOf( parsedApplicationTheme ) );
-        }        
+        if ( ! StringUtils.isEmpty( parsedApplicationTheme ) )
+        {
+            dirty = 
+                updateApplicationAttribute( manifestElement, ATTR_APPLICATION_THEME, parsedApplicationTheme, dirty );
+            project.getProperties()
+                .setProperty( "android.manifest.applicationTheme", String.valueOf( parsedApplicationTheme ) );
+        }
         
         if ( ! StringUtils.isEmpty( parsedSharedUserId ) )
         {
@@ -664,28 +659,33 @@
         }
     }
 
-	private boolean updateApplicationAttribute(Element manifestElement, String attribute, String value,
-			boolean dirty) {
-		NodeList appElements = manifestElement.getElementsByTagName( ELEM_APPLICATION );
-		// Update all application nodes. Not sure whether there will ever be more than one.
-		for ( int i = 0; i < appElements.getLength(); ++ i )
-		{
-		    Node node = appElements.item( i );
-		    getLog().info( "Testing if node " + node.getNodeName() + " is application" );
-		    if ( node.getNodeType() == Node.ELEMENT_NODE )
-		    {
-		        Element element = ( Element ) node;
-		        Attr labelAttrib = element.getAttributeNode( attribute );
-		        if ( labelAttrib == null || !value.equals( labelAttrib.getValue() ) )
-		        {
-		            getLog().info( "Setting " + attribute + " to " + value );
-		            element.setAttribute( attribute, String.valueOf( value ) );
-		            dirty = true;
-		        }
-		    }
-		}
-		return dirty;
-	}
+    private boolean updateApplicationAttribute( Element manifestElement, 
+            String attribute, String value, boolean dirty )
+    {
+        NodeList appElements = 
+                manifestElement.getElementsByTagName( ELEM_APPLICATION );
+        // Update all application nodes. Not sure whether there will ever be
+        // more than one.
+        for ( int i = 0; i < appElements.getLength(); ++i )
+        {
+            Node node = appElements.item( i );
+            getLog().info( "Testing if node " + node.getNodeName() 
+                    + " is application" );
+            if ( node.getNodeType() == Node.ELEMENT_NODE )
+            {
+                Element element = (Element) node;
+                Attr labelAttrib = element.getAttributeNode( attribute );
+                if ( labelAttrib == null 
+                        || !value.equals( labelAttrib.getValue() ) )
+                {
+                    getLog().info( "Setting " + attribute + " to " + value );
+                    element.setAttribute( attribute, String.valueOf( value ) );
+                    dirty = true;
+                }
+            }
+        }
+        return dirty;
+    }
 
     /**
      * Expose the version properties and other simple parsed manifest entries.
