--- conflicted
+++ resolved
@@ -19,10 +19,6 @@
 import java.util.ArrayList;
 import java.util.List;
 
-<<<<<<< HEAD
-=======
-import org.apache.commons.lang.StringUtils;
->>>>>>> 2fc29a0b
 import org.apache.maven.plugin.MojoExecutionException;
 import org.apache.maven.plugin.MojoFailureException;
 
@@ -73,11 +69,7 @@
         final String pathForAdb = getAndroidSdk().getPathForTool("adb");
         getLog().info(pathForAdb + " " + commands.toString());
         try {
-<<<<<<< HEAD
-            executor.executeCommand(pathForAdb, commands);
-=======
             executor.executeCommand(pathForAdb, commands, null, false);
->>>>>>> 2fc29a0b
         } catch (ExecutionException e) {
             throw new MojoExecutionException("Push failed.", e);
         }
