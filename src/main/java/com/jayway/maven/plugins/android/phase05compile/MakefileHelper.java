--- conflicted
+++ resolved
@@ -157,11 +157,6 @@
         {
             for ( Artifact artifact : artifacts )
             {
-                if ( !NativeHelper.isMatchinArchitecture( ndkArchitecture, artifact ) )
-                {
-                    continue;
-                }
-
                 if ( artifact.hasClassifier() )
                 {
                     makeFile.append( '\n' );
@@ -265,7 +260,8 @@
             // We assume that APKLIB contains a single static OR shared library
             // that we should link against. The follow code identifies that file.
             //
-            File[] staticLibs = NativeHelper.listNativeFiles( artifact, unpackedApkLibsDirectory, architecture, true );
+            File[] staticLibs = NativeHelper.listNativeFiles( artifact, unpackedApkLibsDirectory, 
+                                                              architecture, true );
             if ( staticLibs != null && staticLibs.length > 0 )
             {
                 int libIdx = findApklibNativeLibrary( staticLibs, artifact.getArtifactId() );
@@ -499,27 +495,11 @@
         {
             if ( staticLibrary && "a".equals( a.getType() ) )
             {
-<<<<<<< HEAD
-                // Only add the library if the architecture is matching
-                if ( NativeHelper.isMatchinArchitecture( ndkArchitecture, a ) )
-                {
-                    sb.append( a.getArtifactId() );
-                }
+                libraryNames.add( a.getArtifactId() );
             }
             if ( ! staticLibrary && "so".equals( a.getType() ) )
             {
-                // Only add the library if the architecture is matching
-                if ( NativeHelper.isMatchinArchitecture( ndkArchitecture, a ) )
-                {
-                    sb.append( a.getArtifactId() );
-                }
-=======
                 libraryNames.add( a.getArtifactId() );
-            }
-            if ( ! staticLibrary && "so".equals( a.getType() ) )
-            {
-                libraryNames.add( a.getArtifactId() );
->>>>>>> 7c7f21aa
             }
             if ( AndroidExtension.APKLIB.equals( a.getType() ) || AndroidExtension.AAR.equals( a.getType() ) )
             {
